# vim: tabstop=4 shiftwidth=4 softtabstop=4

# Copyright 2010 United States Government as represented by the
# Administrator of the National Aeronautics and Space Administration.
# All Rights Reserved.
#
#    Licensed under the Apache License, Version 2.0 (the "License"); you may
#    not use this file except in compliance with the License. You may obtain
#    a copy of the License at
#
#         http://www.apache.org/licenses/LICENSE-2.0
#
#    Unless required by applicable law or agreed to in writing, software
#    distributed under the License is distributed on an "AS IS" BASIS, WITHOUT
#    WARRANTIES OR CONDITIONS OF ANY KIND, either express or implied. See the
#    License for the specific language governing permissions and limitations
#    under the License.

"""Network Hosts are responsible for allocating ips and setting up network.

There are multiple backend drivers that handle specific types of networking
topologies.  All of the network commands are issued to a subclass of
:class:`NetworkManager`.

**Related Flags**

:network_driver:  Driver to use for network creation
:flat_network_bridge:  Bridge device for simple network instances
:flat_interface:  FlatDhcp will bridge into this interface if set
:flat_network_dns:  Dns for simple network
:vlan_start:  First VLAN for private networks
:vpn_ip:  Public IP for the cloudpipe VPN servers
:vpn_start:  First Vpn port for private networks
:cnt_vpn_clients:  Number of addresses reserved for vpn clients
:network_size:  Number of addresses in each private subnet
:floating_range:  Floating IP address block
:fixed_range:  Fixed IP address block
:date_dhcp_on_disassociate:  Whether to update dhcp when fixed_ip
                             is disassociated
:fixed_ip_disassociate_timeout:  Seconds after which a deallocated ip
                                 is disassociated
:create_unique_mac_address_attempts:  Number of times to attempt creating
                                      a unique mac address

"""

import datetime
import math
import netaddr
import socket
from eventlet import greenpool

from nova import context
from nova import db
from nova import exception
from nova import flags
from nova import ipv6
from nova import log as logging
from nova import manager
from nova import quota
from nova import utils
from nova import rpc
from nova.network import api as network_api
import random


LOG = logging.getLogger("nova.network.manager")


FLAGS = flags.FLAGS
flags.DEFINE_string('flat_network_bridge', 'br100',
                    'Bridge for simple network instances')
flags.DEFINE_string('flat_network_dns', '8.8.4.4',
                    'Dns for simple network')
flags.DEFINE_bool('flat_injected', True,
                  'Whether to attempt to inject network setup into guest')
flags.DEFINE_string('flat_interface', None,
                    'FlatDhcp will bridge into this interface if set')
flags.DEFINE_integer('vlan_start', 100, 'First VLAN for private networks')
flags.DEFINE_string('vlan_interface', None,
                    'vlans will bridge into this interface if set')
flags.DEFINE_integer('num_networks', 1, 'Number of networks to support')
flags.DEFINE_string('vpn_ip', '$my_ip',
                    'Public IP for the cloudpipe VPN servers')
flags.DEFINE_integer('vpn_start', 1000, 'First Vpn port for private networks')
flags.DEFINE_bool('multi_host', False,
                  'Default value for multi_host in networks')
flags.DEFINE_integer('network_size', 256,
                        'Number of addresses in each private subnet')
flags.DEFINE_string('floating_range', '4.4.4.0/24',
                    'Floating IP address block')
flags.DEFINE_string('fixed_range', '10.0.0.0/8', 'Fixed IP address block')
flags.DEFINE_string('fixed_range_v6', 'fd00::/48', 'Fixed IPv6 address block')
flags.DEFINE_string('gateway_v6', None, 'Default IPv6 gateway')
flags.DEFINE_integer('cnt_vpn_clients', 0,
                     'Number of addresses reserved for vpn clients')
flags.DEFINE_string('network_driver', 'nova.network.linux_net',
                    'Driver to use for network creation')
flags.DEFINE_bool('update_dhcp_on_disassociate', False,
                  'Whether to update dhcp when fixed_ip is disassociated')
flags.DEFINE_integer('fixed_ip_disassociate_timeout', 600,
                     'Seconds after which a deallocated ip is disassociated')
flags.DEFINE_integer('create_unique_mac_address_attempts', 5,
                     'Number of attempts to create unique mac address')
flags.DEFINE_bool('auto_assign_floating_ip', False,
                  'Autoassigning floating ip to VM')
flags.DEFINE_bool('use_ipv6', False,
                  'use the ipv6')
flags.DEFINE_string('network_host', socket.gethostname(),
                    'Network host to use for ip allocation in flat modes')
flags.DEFINE_bool('fake_call', False,
                  'If True, skip using the queue and make local calls')


class AddressAlreadyAllocated(exception.Error):
    """Address was already allocated."""
    pass


class RPCAllocateFixedIP(object):
    """Mixin class originally for FlatDCHP and VLAN network managers.

    used since they share code to RPC.call allocate_fixed_ip on the
    correct network host to configure dnsmasq
    """
    def _allocate_fixed_ips(self, context, instance_id, host, networks,
                            **kwargs):
        """Calls allocate_fixed_ip once for each network."""
        green_pool = greenpool.GreenPool()

        vpn = kwargs.pop('vpn')
        requested_networks = kwargs.pop('requested_networks')

        for network in networks:
<<<<<<< HEAD
            address = None
            if requested_networks is not None:
                for id, fixed_ip in requested_networks:
                    if (network['id'] == id):
                        address = fixed_ip
                        break

            if network['host'] != self.host:
=======
            # NOTE(vish): if we are not multi_host pass to the network host
            if not network['multi_host']:
                host = network['host']
            # NOTE(vish): if there is no network host, set one
            if host == None:
                host = rpc.call(context, FLAGS.network_topic,
                                {'method': 'set_network_host',
                                 'args': {'network_ref': network}})
            if host != self.host:
>>>>>>> 26ae789a
                # need to call allocate_fixed_ip to correct network host
                topic = self.db.queue_get_for(context,
                                              FLAGS.network_topic,
                                              host)
                args = {}
                args['instance_id'] = instance_id
                args['network_id'] = network['id']
                args['address'] = address
                args['vpn'] = vpn

                green_pool.spawn_n(rpc.call, context, topic,
                                   {'method': '_rpc_allocate_fixed_ip',
                                    'args': args})
            else:
                # i am the correct host, run here
                self.allocate_fixed_ip(context, instance_id, network,
                                       vpn=vpn, address=address)

        # wait for all of the allocates (if any) to finish
        green_pool.waitall()

    def _rpc_allocate_fixed_ip(self, context, instance_id, network_id,
                               **kwargs):
        """Sits in between _allocate_fixed_ips and allocate_fixed_ip to
        perform network lookup on the far side of rpc.
        """
        address = kwargs.get('address', None)
        network = self.db.network_get(context, network_id)
<<<<<<< HEAD
        self.allocate_fixed_ip(context, instance_id, network, address=address)
=======
        self.allocate_fixed_ip(context, instance_id, network, **kwargs)
>>>>>>> 26ae789a


class FloatingIP(object):
    """Mixin class for adding floating IP functionality to a manager."""
    def init_host_floating_ips(self):
        """Configures floating ips owned by host."""

        admin_context = context.get_admin_context()
        try:
            floating_ips = self.db.floating_ip_get_all_by_host(admin_context,
                                                               self.host)
        except exception.NotFound:
            return

        for floating_ip in floating_ips:
            if floating_ip.get('fixed_ip', None):
                fixed_address = floating_ip['fixed_ip']['address']
                # NOTE(vish): The False here is because we ignore the case
                #             that the ip is already bound.
                self.driver.bind_floating_ip(floating_ip['address'], False)
                self.driver.ensure_floating_forward(floating_ip['address'],
                                                    fixed_address)

    def allocate_for_instance(self, context, **kwargs):
        """Handles allocating the floating IP resources for an instance.

        calls super class allocate_for_instance() as well

        rpc.called by network_api
        """
        instance_id = kwargs.get('instance_id')
        project_id = kwargs.get('project_id')
        requested_networks = kwargs.get('requested_networks')
        LOG.debug(_("floating IP allocation for instance |%s|"), instance_id,
                                                               context=context)
        # call the next inherited class's allocate_for_instance()
        # which is currently the NetworkManager version
        # do this first so fixed ip is already allocated
        ips = super(FloatingIP, self).allocate_for_instance(context, **kwargs)
        if FLAGS.auto_assign_floating_ip:
            # allocate a floating ip (public_ip is just the address string)
            public_ip = self.allocate_floating_ip(context, project_id)
            # set auto_assigned column to true for the floating ip
            self.db.floating_ip_set_auto_assigned(context, public_ip)
            # get the floating ip object from public_ip string
            floating_ip = self.db.floating_ip_get_by_address(context,
                                                             public_ip)

            # get the first fixed_ip belonging to the instance
            fixed_ips = self.db.fixed_ip_get_by_instance(context, instance_id)
            fixed_ip = fixed_ips[0] if fixed_ips else None

            # call to correct network host to associate the floating ip
            self.network_api.associate_floating_ip(context,
                                              floating_ip,
                                              fixed_ip,
                                              affect_auto_assigned=True)
        return ips

    def deallocate_for_instance(self, context, **kwargs):
        """Handles deallocating floating IP resources for an instance.

        calls super class deallocate_for_instance() as well.

        rpc.called by network_api
        """
        instance_id = kwargs.get('instance_id')
        LOG.debug(_("floating IP deallocation for instance |%s|"), instance_id,
                                                               context=context)

        fixed_ips = self.db.fixed_ip_get_by_instance(context, instance_id)
        # add to kwargs so we can pass to super to save a db lookup there
        kwargs['fixed_ips'] = fixed_ips
        for fixed_ip in fixed_ips:
            # disassociate floating ips related to fixed_ip
            for floating_ip in fixed_ip.floating_ips:
                address = floating_ip['address']
                self.network_api.disassociate_floating_ip(context, address)
                # deallocate if auto_assigned
                if floating_ip['auto_assigned']:
                    self.network_api.release_floating_ip(context,
                                                         address,
                                                         True)

        # call the next inherited class's deallocate_for_instance()
        # which is currently the NetworkManager version
        # call this after so floating IPs are handled first
        super(FloatingIP, self).deallocate_for_instance(context, **kwargs)

    def allocate_floating_ip(self, context, project_id):
        """Gets an floating ip from the pool."""
        # NOTE(tr3buchet): all networks hosts in zone now use the same pool
        LOG.debug("QUOTA: %s" % quota.allowed_floating_ips(context, 1))
        if quota.allowed_floating_ips(context, 1) < 1:
            LOG.warn(_('Quota exceeeded for %s, tried to allocate '
                       'address'),
                     context.project_id)
            raise quota.QuotaError(_('Address quota exceeded. You cannot '
                                     'allocate any more addresses'))
        # TODO(vish): add floating ips through manage command
        return self.db.floating_ip_allocate_address(context,
                                                    project_id)

    def associate_floating_ip(self, context, floating_address, fixed_address):
        """Associates an floating ip to a fixed ip."""
        self.db.floating_ip_fixed_ip_associate(context,
                                               floating_address,
                                               fixed_address)
        self.driver.bind_floating_ip(floating_address)
        self.driver.ensure_floating_forward(floating_address, fixed_address)

    def disassociate_floating_ip(self, context, floating_address):
        """Disassociates a floating ip."""
        fixed_address = self.db.floating_ip_disassociate(context,
                                                         floating_address)
        self.driver.unbind_floating_ip(floating_address)
        self.driver.remove_floating_forward(floating_address, fixed_address)

    def deallocate_floating_ip(self, context, floating_address):
        """Returns an floating ip to the pool."""
        self.db.floating_ip_deallocate(context, floating_address)


class NetworkManager(manager.SchedulerDependentManager):
    """Implements common network manager functionality.

    This class must be subclassed to support specific topologies.

    host management:
        hosts configure themselves for networks they are assigned to in the
        table upon startup. If there are networks in the table which do not
        have hosts, those will be filled in and have hosts configured
        as the hosts pick them up one at time during their periodic task.
        The one at a time part is to flatten the layout to help scale
    """

    timeout_fixed_ips = True

    def __init__(self, network_driver=None, *args, **kwargs):
        if not network_driver:
            network_driver = FLAGS.network_driver
        self.driver = utils.import_object(network_driver)
        self.network_api = network_api.API()
        super(NetworkManager, self).__init__(service_name='network',
                                                *args, **kwargs)

    @utils.synchronized('get_dhcp')
    def _get_dhcp_ip(self, context, network_ref, host=None):
        """Get the proper dhcp address to listen on."""
        # NOTE(vish): this is for compatibility
        if not network_ref['multi_host']:
            return network_ref['gateway']

        if not host:
            host = self.host
        network_id = network_ref['id']
        try:
            fip = self.db.fixed_ip_get_by_network_host(context,
                                                       network_id,
                                                       host)
            return fip['address']
        except exception.FixedIpNotFoundForNetworkHost:
            elevated = context.elevated()
            return self.db.fixed_ip_associate_pool(elevated,
                                                   network_id,
                                                   host=host)

    def init_host(self):
        """Do any initialization that needs to be run if this is a
        standalone service.
        """
        # NOTE(vish): Set up networks for which this host already has
        #             an ip address.
        ctxt = context.get_admin_context()
        for network in self.db.network_get_all_by_host(ctxt, self.host):
            self._setup_network(ctxt, network)

    def periodic_tasks(self, context=None):
        """Tasks to be run at a periodic interval."""
        super(NetworkManager, self).periodic_tasks(context)
        if self.timeout_fixed_ips:
            now = utils.utcnow()
            timeout = FLAGS.fixed_ip_disassociate_timeout
            time = now - datetime.timedelta(seconds=timeout)
            num = self.db.fixed_ip_disassociate_all_by_timeout(context,
                                                               self.host,
                                                               time)
            if num:
                LOG.debug(_('Dissassociated %s stale fixed ip(s)'), num)

    def set_network_host(self, context, network_ref):
        """Safely sets the host of the network."""
        LOG.debug(_('setting network host'), context=context)
        host = self.db.network_set_host(context,
                                        network_ref['id'],
                                        self.host)
        return host

<<<<<<< HEAD
    def set_network_hosts(self, context):
        """Set the network hosts for any networks which are unset."""
        try:
            networks = self.db.network_get_all(context)
        except exception.NoNetworksFound:
            # we don't care if no networks are found
            pass

        for network in networks:
            host = network['host']
            if not host:
                # return so worker will only grab 1 (to help scale flatter)
                return self.set_network_host(context, network['id'])

    def _get_networks_for_instance(self, context, instance_id, project_id,
                                   requested_networks=None):
=======
    def _get_networks_for_instance(self, context, instance_id, project_id):
>>>>>>> 26ae789a
        """Determine & return which networks an instance should connect to."""
        # TODO(tr3buchet) maybe this needs to be updated in the future if
        #                 there is a better way to determine which networks
        #                 a non-vlan instance should connect to
        if requested_networks is not None and len(requested_networks) != 0:
            networks = self.db.network_get_requested_networks(context,
                                                    requested_networks)
        else:
            try:
                networks = self.db.network_get_all(context)
            except exception.NoNetworksFound:
                # we don't care if no networks are found
                pass

        # return only networks which are not vlan networks
        return [network for network in networks if
                not network['vlan']]

    def allocate_for_instance(self, context, **kwargs):
        """Handles allocating the various network resources for an instance.

        rpc.called by network_api
        """
        instance_id = kwargs.pop('instance_id')
        host = kwargs.pop('host')
        project_id = kwargs.pop('project_id')
        type_id = kwargs.pop('instance_type_id')
        requested_networks = kwargs.pop('requested_networks')
        vpn = kwargs.pop('vpn')
        admin_context = context.elevated()
        LOG.debug(_("network allocations for instance %s"), instance_id,
                                                            context=context)
<<<<<<< HEAD
        networks = self._get_networks_for_instance(admin_context,
                                                   instance_id,
                                                   project_id,
                                                   requested_networks)
        self._allocate_mac_addresses(context, instance_id, networks)
        self._allocate_fixed_ips(admin_context, instance_id,
                                 networks, vpn=vpn,
                                 requested_networks=requested_networks)
        return self.get_instance_nw_info(context, instance_id, type_id)
=======
        networks = self._get_networks_for_instance(admin_context, instance_id,
                                                                  project_id)
        LOG.warn(networks)
        self._allocate_mac_addresses(context, instance_id, networks)
        self._allocate_fixed_ips(admin_context, instance_id, host, networks,
                                 vpn=vpn)
        return self.get_instance_nw_info(context, instance_id, type_id, host)
>>>>>>> 26ae789a

    def deallocate_for_instance(self, context, **kwargs):
        """Handles deallocating various network resources for an instance.

        rpc.called by network_api
        kwargs can contain fixed_ips to circumvent another db lookup
        """
        instance_id = kwargs.pop('instance_id')
        fixed_ips = kwargs.get('fixed_ips') or \
                  self.db.fixed_ip_get_by_instance(context, instance_id)
        LOG.debug(_("network deallocation for instance |%s|"), instance_id,
                                                               context=context)
        # deallocate fixed ips
        for fixed_ip in fixed_ips:
            self.deallocate_fixed_ip(context, fixed_ip['address'], **kwargs)

        # deallocate vifs (mac addresses)
        self.db.virtual_interface_delete_by_instance(context, instance_id)

    def get_instance_nw_info(self, context, instance_id,
                             instance_type_id, host):
        """Creates network info list for instance.

        called by allocate_for_instance and netowrk_api
        context needs to be elevated
        :returns: network info list [(network,info),(network,info)...]
        where network = dict containing pertinent data from a network db object
        and info = dict containing pertinent networking data
        """
        # TODO(tr3buchet) should handle floating IPs as well?
        fixed_ips = self.db.fixed_ip_get_by_instance(context, instance_id)
        vifs = self.db.virtual_interface_get_by_instance(context, instance_id)
        flavor = self.db.instance_type_get_by_id(context,
                                                 instance_type_id)
        network_info = []
        # a vif has an address, instance_id, and network_id
        # it is also joined to the instance and network given by those IDs
        for vif in vifs:
            network = vif['network']

            # determine which of the instance's IPs belong to this network
            network_IPs = [fixed_ip['address'] for fixed_ip in fixed_ips if
                           fixed_ip['network_id'] == network['id']]

            # TODO(tr3buchet) eventually "enabled" should be determined
            def ip_dict(ip):
                return {
                    "ip": ip,
                    "netmask": network["netmask"],
                    "enabled": "1"}

            def ip6_dict():
                return {
                    "ip": ipv6.to_global(network['cidr_v6'],
                                         vif['address'],
                                         network['project_id']),
                    "netmask": network['netmask_v6'],
                    "enabled": "1"}
            network_dict = {
                'bridge': network['bridge'],
                'id': network['id'],
                'cidr': network['cidr'],
                'cidr_v6': network['cidr_v6'],
                'injected': network['injected']}
            if network['multi_host']:
                dhcp_server = self._get_dhcp_ip(context, network, host)
            else:
                dhcp_server = self._get_dhcp_ip(context,
                                                network,
                                                network['host'])
            info = {
                'label': network['label'],
                'gateway': network['gateway'],
                'dhcp_server': dhcp_server,
                'broadcast': network['broadcast'],
                'mac': vif['address'],
                'rxtx_cap': flavor['rxtx_cap'],
                'dns': [network['dns']],
                'ips': [ip_dict(ip) for ip in network_IPs]}
            if network['cidr_v6']:
                info['ip6s'] = [ip6_dict()]
            # TODO(tr3buchet): handle ip6 routes here as well
            if network['gateway_v6']:
                info['gateway6'] = network['gateway_v6']
            network_info.append((network_dict, info))
        return network_info

    def _allocate_mac_addresses(self, context, instance_id, networks):
        """Generates mac addresses and creates vif rows in db for them."""
        for network in networks:
            vif = {'address': self.generate_mac_address(),
                   'instance_id': instance_id,
                   'network_id': network['id']}
            # try FLAG times to create a vif record with a unique mac_address
            for i in range(FLAGS.create_unique_mac_address_attempts):
                try:
                    self.db.virtual_interface_create(context, vif)
                    break
                except exception.VirtualInterfaceCreateException:
                    vif['address'] = self.generate_mac_address()
            else:
                self.db.virtual_interface_delete_by_instance(context,
                                                             instance_id)
                raise exception.VirtualInterfaceMacAddressException()

    def generate_mac_address(self):
        """Generate a mac address for a vif on an instance."""
        mac = [0x02, 0x16, 0x3e,
               random.randint(0x00, 0x7f),
               random.randint(0x00, 0xff),
               random.randint(0x00, 0xff)]
        return ':'.join(map(lambda x: "%02x" % x, mac))

    def add_fixed_ip_to_instance(self, context, instance_id, host, network_id):
        """Adds a fixed ip to an instance from specified network."""
        networks = [self.db.network_get(context, network_id)]
        self._allocate_fixed_ips(context, instance_id, host, networks)

    def remove_fixed_ip_from_instance(self, context, instance_id, address):
        """Removes a fixed ip from an instance from specified network."""
        fixed_ips = self.db.fixed_ip_get_by_instance(context, instance_id)
        for fixed_ip in fixed_ips:
            if fixed_ip['address'] == address:
                self.deallocate_fixed_ip(context, address)
                return
        raise exception.FixedIpNotFoundForSpecificInstance(
                                    instance_id=instance_id, ip=address)

    def allocate_fixed_ip(self, context, instance_id, network, **kwargs):
        """Gets a fixed ip from the pool."""
        # TODO(vish): when this is called by compute, we can associate compute
        #             with a network, or a cluster of computes with a network
        #             and use that network here with a method like
        #             network_get_by_compute_host
        address = kwargs.get('address', None)
        address = self.db.fixed_ip_associate_by_address(context.elevated(),
                                                  network['id'],
                                                  instance_id,
                                                  address)
        vif = self.db.virtual_interface_get_by_instance_and_network(context,
                                                                instance_id,
                                                                network['id'])
        values = {'allocated': True,
                  'virtual_interface_id': vif['id']}
        self.db.fixed_ip_update(context, address, values)
        self._setup_network(context, network)
        return address

    def deallocate_fixed_ip(self, context, address, **kwargs):
        """Returns a fixed ip to the pool."""
        self.db.fixed_ip_update(context, address,
                                {'allocated': False,
                                 'virtual_interface_id': None})

    def lease_fixed_ip(self, context, address):
        """Called by dhcp-bridge when ip is leased."""
        LOG.debug(_('Leased IP |%(address)s|'), locals(), context=context)
        fixed_ip = self.db.fixed_ip_get_by_address(context, address)
        instance = fixed_ip['instance']
        if not instance:
            raise exception.Error(_('IP %s leased that is not associated') %
                                  address)
        now = utils.utcnow()
        self.db.fixed_ip_update(context,
                                fixed_ip['address'],
                                {'leased': True,
                                 'updated_at': now})
        if not fixed_ip['allocated']:
            LOG.warn(_('IP |%s| leased that isn\'t allocated'), address,
                     context=context)

    def release_fixed_ip(self, context, address):
        """Called by dhcp-bridge when ip is released."""
        LOG.debug(_('Released IP |%(address)s|'), locals(), context=context)
        fixed_ip = self.db.fixed_ip_get_by_address(context, address)
        instance = fixed_ip['instance']
        if not instance:
            raise exception.Error(_('IP %s released that is not associated') %
                                  address)
        if not fixed_ip['leased']:
            LOG.warn(_('IP %s released that was not leased'), address,
                     context=context)
        self.db.fixed_ip_update(context,
                                fixed_ip['address'],
                                {'leased': False})
        if not fixed_ip['allocated']:
            self.db.fixed_ip_disassociate(context, address)
            # NOTE(vish): dhcp server isn't updated until next setup, this
            #             means there will stale entries in the conf file
            #             the code below will update the file if necessary
            if FLAGS.update_dhcp_on_disassociate:
                network_ref = self.db.fixed_ip_get_network(context, address)
                self._setup_network(context, network_ref)

    def create_networks(self, context, label, cidr, multi_host, num_networks,
                        network_size, cidr_v6, gateway_v6, bridge,
                        bridge_interface, **kwargs):
        """Create networks based on parameters."""
        fixed_net = netaddr.IPNetwork(cidr)
        fixed_net_v6 = netaddr.IPNetwork(cidr_v6)
        significant_bits_v6 = 64
        network_size_v6 = 1 << 64
        for index in range(num_networks):
            start = index * network_size
            start_v6 = index * network_size_v6
            significant_bits = 32 - int(math.log(network_size, 2))
            cidr = '%s/%s' % (fixed_net[start], significant_bits)
            project_net = netaddr.IPNetwork(cidr)
            net = {}
            net['bridge'] = bridge
            net['bridge_interface'] = bridge_interface
            net['dns'] = FLAGS.flat_network_dns
            net['cidr'] = cidr
            net['multi_host'] = multi_host
            net['netmask'] = str(project_net.netmask)
            net['gateway'] = str(project_net[1])
            net['broadcast'] = str(project_net.broadcast)
            net['dhcp_start'] = str(project_net[2])
            if num_networks > 1:
                net['label'] = '%s_%d' % (label, index)
            else:
                net['label'] = label

            if FLAGS.use_ipv6:
                cidr_v6 = '%s/%s' % (fixed_net_v6[start_v6],
                                     significant_bits_v6)
                net['cidr_v6'] = cidr_v6

                project_net_v6 = netaddr.IPNetwork(cidr_v6)

                if gateway_v6:
                    # use a pre-defined gateway if one is provided
                    net['gateway_v6'] = str(gateway_v6)
                else:
                    net['gateway_v6'] = str(project_net_v6[1])

                net['netmask_v6'] = str(project_net_v6._prefixlen)

            if kwargs.get('vpn', False):
                # this bit here is for vlan-manager
                del net['dns']
                vlan = kwargs['vlan_start'] + index
                net['vpn_private_address'] = str(project_net[2])
                net['dhcp_start'] = str(project_net[3])
                net['vlan'] = vlan
                net['bridge'] = 'br%s' % vlan

                # NOTE(vish): This makes ports unique accross the cloud, a more
                #             robust solution would be to make them uniq per ip
                net['vpn_public_port'] = kwargs['vpn_start'] + index

            # None if network with cidr or cidr_v6 already exists
            network = self.db.network_create_safe(context, net)

            if network:
                self._create_fixed_ips(context, network['id'])
            else:
                raise ValueError(_('Network with cidr %s already exists') %
                                   cidr)

    @property
    def _bottom_reserved_ips(self):  # pylint: disable=R0201
        """Number of reserved ips at the bottom of the range."""
        return 2  # network, gateway

    @property
    def _top_reserved_ips(self):  # pylint: disable=R0201
        """Number of reserved ips at the top of the range."""
        return 1  # broadcast

    def _create_fixed_ips(self, context, network_id):
        """Create all fixed ips for network."""
        network = self.db.network_get(context, network_id)
        # NOTE(vish): Should these be properties of the network as opposed
        #             to properties of the manager class?
        bottom_reserved = self._bottom_reserved_ips
        top_reserved = self._top_reserved_ips
        project_net = netaddr.IPNetwork(network['cidr'])
        num_ips = len(project_net)
        for index in range(num_ips):
            address = str(project_net[index])
            if index < bottom_reserved or num_ips - index < top_reserved:
                reserved = True
            else:
                reserved = False
            self.db.fixed_ip_create(context, {'network_id': network_id,
                                              'address': address,
                                              'reserved': reserved})

    def _allocate_fixed_ips(self, context, instance_id, host, networks,
                            **kwargs):
        """Calls allocate_fixed_ip once for each network."""
        raise NotImplementedError()

    def _setup_network(self, context, network_ref):
        """Sets up network on this host."""
        raise NotImplementedError()

    def setup_compute_network(self, context, instance_id):
        """Sets up matching network for compute hosts.

        this code is run on and by the compute host, not on network
        hosts
        """
        raise NotImplementedError()

    def validate_networks(self, context, networks):
        """check if the networks exists and host
        is set to each network.
        """
        if networks is None or len(networks) == 0:
            return

        result = self.db.network_get_requested_networks(context, networks)
        for network_id, fixed_ip in networks:
            # check if the fixed IP address is valid and
            # it actually belongs to the network
            if fixed_ip is not None:
                if not utils.is_valid_ipv4(fixed_ip):
                    raise exception.FixedIpInvalid(address=fixed_ip)

                self.db.fixed_ip_validate_by_network_address(context,
                                                             network_id,
                                                             fixed_ip)


class FlatManager(NetworkManager):
    """Basic network where no vlans are used.

    FlatManager does not do any bridge or vlan creation.  The user is
    responsible for setting up whatever bridge is specified in
    flat_network_bridge (br100 by default).  This bridge needs to be created
    on all compute hosts.

    The idea is to create a single network for the host with a command like:
    nova-manage network create 192.168.0.0/24 1 256. Creating multiple
    networks for for one manager is currently not supported, but could be
    added by modifying allocate_fixed_ip and get_network to get the a network
    with new logic instead of network_get_by_bridge. Arbitrary lists of
    addresses in a single network can be accomplished with manual db editing.

    If flat_injected is True, the compute host will attempt to inject network
    config into the guest.  It attempts to modify /etc/network/interfaces and
    currently only works on debian based systems. To support a wider range of
    OSes, some other method may need to be devised to let the guest know which
    ip it should be using so that it can configure itself. Perhaps an attached
    disk or serial device with configuration info.

    Metadata forwarding must be handled by the gateway, and since nova does
    not do any setup in this mode, it must be done manually.  Requests to
    169.254.169.254 port 80 will need to be forwarded to the api server.

    """

    timeout_fixed_ips = False

    def _allocate_fixed_ips(self, context, instance_id, host, networks,
                            **kwargs):
        """Calls allocate_fixed_ip once for each network."""
        requested_networks = kwargs.pop('requested_networks')
        for network in networks:
            address = None
            if requested_networks is not None:
                for id, fixed_ip in requested_networks:
                    if (network['id'] == id):
                        address = fixed_ip
                        break
            self.allocate_fixed_ip(context, instance_id,
                                   network, address=address)

    def deallocate_fixed_ip(self, context, address, **kwargs):
        """Returns a fixed ip to the pool."""
        super(FlatManager, self).deallocate_fixed_ip(context, address,
                                                     **kwargs)
        self.db.fixed_ip_disassociate(context, address)

    def setup_compute_network(self, context, instance_id):
        """Network is created manually.

        this code is run on and by the compute host, not on network hosts
        """
        pass

    def _setup_network(self, context, network_ref):
        """Setup Network on this host."""
        net = {}
        net['injected'] = FLAGS.flat_injected
        net['dns'] = FLAGS.flat_network_dns
        self.db.network_update(context, network_ref['id'], net)


class FlatDHCPManager(FloatingIP, RPCAllocateFixedIP, NetworkManager):
    """Flat networking with dhcp.

    FlatDHCPManager will start up one dhcp server to give out addresses.
    It never injects network settings into the guest. It also manages bridges.
    Otherwise it behaves like FlatManager.

    """

    def init_host(self):
        """Do any initialization that needs to be run if this is a
        standalone service.
        """
        self.driver.init_host()
        self.driver.ensure_metadata_ip()

        super(FlatDHCPManager, self).init_host()
        self.init_host_floating_ips()

        self.driver.metadata_forward()

    def setup_compute_network(self, context, instance_id):
        """Sets up matching networks for compute hosts.

        this code is run on and by the compute host, not on network hosts
        """
        networks = db.network_get_all_by_instance(context, instance_id)
        for network in networks:
<<<<<<< HEAD
            self.driver.ensure_bridge(network['bridge'],
                                      network['bridge_interface'])

    def allocate_fixed_ip(self, context, instance_id, network, **kwargs):
        """Allocate flat_network fixed_ip, then setup dhcp for this network."""
        address = super(FlatDHCPManager, self).allocate_fixed_ip(context,
                                                                 instance_id,
                                                                 network,
                                                                 **kwargs)
        if not FLAGS.fake_network:
            self.driver.update_dhcp(context, network['id'])

    def _on_set_network_host(self, context, network_id):
        """Called when this host becomes the host for a project."""
        net = {}
        net['dhcp_start'] = FLAGS.flat_network_dhcp_start
        self.db.network_update(context, network_id, net)
        network = db.network_get(context, network_id)
        self.driver.ensure_bridge(network['bridge'],
                                  network['bridge_interface'],
                                  network)
=======
            if not network['multi_host']:
                self.driver.ensure_bridge(network['bridge'],
                                          network['bridge_interface'])

    def _setup_network(self, context, network_ref):
        """Sets up network on this host."""
        network_ref['dhcp_server'] = self._get_dhcp_ip(context, network_ref)
        self.driver.ensure_bridge(network_ref['bridge'],
                                  network_ref['bridge_interface'],
                                  network_ref)
>>>>>>> 26ae789a
        if not FLAGS.fake_network:
            self.driver.update_dhcp(context, network_ref)
            if(FLAGS.use_ipv6):
                self.driver.update_ra(context, network_ref)
                gateway = utils.get_my_linklocal(network_ref['bridge'])
                self.db.network_update(context, network_ref['id'],
                                       {'gateway_v6': gateway})


class VlanManager(RPCAllocateFixedIP, FloatingIP, NetworkManager):
    """Vlan network with dhcp.

    VlanManager is the most complicated.  It will create a host-managed
    vlan for each project.  Each project gets its own subnet.  The networks
    and associated subnets are created with nova-manage using a command like:
    nova-manage network create 10.0.0.0/8 3 16.  This will create 3 networks
    of 16 addresses from the beginning of the 10.0.0.0 range.

    A dhcp server is run for each subnet, so each project will have its own.
    For this mode to be useful, each project will need a vpn to access the
    instances in its subnet.

    """

    def init_host(self):
        """Do any initialization that needs to be run if this is a
        standalone service.
        """

        self.driver.init_host()
        self.driver.ensure_metadata_ip()

        NetworkManager.init_host(self)
        self.init_host_floating_ips()

        self.driver.metadata_forward()

    def allocate_fixed_ip(self, context, instance_id, network, **kwargs):
        """Gets a fixed ip from the pool."""
        if kwargs.get('vpn', None):
            address = network['vpn_private_address']
            self.db.fixed_ip_associate(context,
                                       address,
                                       instance_id)
        else:
            address = self.db.fixed_ip_associate_by_address(context,
                                                network['id'],
                                                instance_id,
                                                kwargs.get('address', None))

        vif = self.db.virtual_interface_get_by_instance_and_network(context,
                                                                 instance_id,
                                                                 network['id'])
        values = {'allocated': True,
                  'virtual_interface_id': vif['id']}
        self.db.fixed_ip_update(context, address, values)
        self._setup_network(context, network)
        return address

    def add_network_to_project(self, context, project_id):
        """Force adds another network to a project."""
        self.db.network_associate(context, project_id, force=True)

    def setup_compute_network(self, context, instance_id):
        """Sets up matching network for compute hosts.
        this code is run on and by the compute host, not on network hosts
        """
        networks = self.db.network_get_all_by_instance(context, instance_id)
        for network in networks:
            if not network['multi_host']:
                self.driver.ensure_vlan_bridge(network['vlan'],
                                               network['bridge'],
                                               network['bridge_interface'])

    def _get_networks_for_instance(self, context, instance_id, project_id,
                                   requested_networks=None):
        """Determine which networks an instance should connect to."""
        # get networks associated with project
<<<<<<< HEAD
        if requested_networks is not None and len(requested_networks) != 0:
            networks = self.db.project_get_requested_networks(context,
                                                    requested_networks)
        else:
            networks = self.db.project_get_networks(context, project_id)

        # return only networks which have host set
        return [network for network in networks if network['host']]
=======
        return self.db.project_get_networks(context, project_id)
>>>>>>> 26ae789a

    def create_networks(self, context, **kwargs):
        """Create networks based on parameters."""
        # Check that num_networks + vlan_start is not > 4094, fixes lp708025
        if kwargs['num_networks'] + kwargs['vlan_start'] > 4094:
            raise ValueError(_('The sum between the number of networks and'
                               ' the vlan start cannot be greater'
                               ' than 4094'))

        # check that num networks and network size fits in fixed_net
        fixed_net = netaddr.IPNetwork(kwargs['cidr'])
        if len(fixed_net) < kwargs['num_networks'] * kwargs['network_size']:
            raise ValueError(_('The network range is not big enough to fit '
                  '%(num_networks)s. Network size is %(network_size)s') %
                  kwargs)

        NetworkManager.create_networks(self, context, vpn=True, **kwargs)

    def _setup_network(self, context, network_ref):
        """Sets up network on this host."""
        network_ref['dhcp_server'] = self._get_dhcp_ip(context, network_ref)
        if not network_ref['vpn_public_address']:
            net = {}
            address = FLAGS.vpn_ip
            net['vpn_public_address'] = address
            network_ref = db.network_update(context, network_ref['id'], net)
        else:
            address = network_ref['vpn_public_address']
        self.driver.ensure_vlan_bridge(network_ref['vlan'],
                                       network_ref['bridge'],
                                       network_ref['bridge_interface'],
                                       network_ref)

        # NOTE(vish): only ensure this forward if the address hasn't been set
        #             manually.
        if address == FLAGS.vpn_ip and hasattr(self.driver,
                                               "ensure_vlan_forward"):
            self.driver.ensure_vlan_forward(FLAGS.vpn_ip,
                                            network_ref['vpn_public_port'],
                                            network_ref['vpn_private_address'])
        if not FLAGS.fake_network:
            self.driver.update_dhcp(context, network_ref)
            if(FLAGS.use_ipv6):
                self.driver.update_ra(context, network_ref)
                gateway = utils.get_my_linklocal(network_ref['bridge'])
                self.db.network_update(context, network_ref['id'],
                                       {'gateway_v6': gateway})

    def validate_networks(self, context, networks):
        """check if the networks exists and host
        is set to each network.
        """
        if networks is None or len(networks) == 0:
            return

        result = self.db.project_get_requested_networks(context, networks)

        for network_id, fixed_ip in networks:
            # check if the fixed IP address is valid and
            # it actually belongs to the network
            if fixed_ip is not None:
                if not utils.is_valid_ipv4(fixed_ip):
                    raise exception.FixedIpInvalid(address=fixed_ip)

                self.db.fixed_ip_validate_by_network_address(context,
                                                             network_id,
                                                             fixed_ip)

    @property
    def _bottom_reserved_ips(self):
        """Number of reserved ips at the bottom of the range."""
        return super(VlanManager, self)._bottom_reserved_ips + 1  # vpn server

    @property
    def _top_reserved_ips(self):
        """Number of reserved ips at the top of the range."""
        parent_reserved = super(VlanManager, self)._top_reserved_ips
        return parent_reserved + FLAGS.cnt_vpn_clients<|MERGE_RESOLUTION|>--- conflicted
+++ resolved
@@ -132,7 +132,6 @@
         requested_networks = kwargs.pop('requested_networks')
 
         for network in networks:
-<<<<<<< HEAD
             address = None
             if requested_networks is not None:
                 for id, fixed_ip in requested_networks:
@@ -140,8 +139,6 @@
                         address = fixed_ip
                         break
 
-            if network['host'] != self.host:
-=======
             # NOTE(vish): if we are not multi_host pass to the network host
             if not network['multi_host']:
                 host = network['host']
@@ -151,7 +148,6 @@
                                 {'method': 'set_network_host',
                                  'args': {'network_ref': network}})
             if host != self.host:
->>>>>>> 26ae789a
                 # need to call allocate_fixed_ip to correct network host
                 topic = self.db.queue_get_for(context,
                                               FLAGS.network_topic,
@@ -178,13 +174,8 @@
         """Sits in between _allocate_fixed_ips and allocate_fixed_ip to
         perform network lookup on the far side of rpc.
         """
-        address = kwargs.get('address', None)
         network = self.db.network_get(context, network_id)
-<<<<<<< HEAD
-        self.allocate_fixed_ip(context, instance_id, network, address=address)
-=======
         self.allocate_fixed_ip(context, instance_id, network, **kwargs)
->>>>>>> 26ae789a
 
 
 class FloatingIP(object):
@@ -383,26 +374,8 @@
                                         self.host)
         return host
 
-<<<<<<< HEAD
-    def set_network_hosts(self, context):
-        """Set the network hosts for any networks which are unset."""
-        try:
-            networks = self.db.network_get_all(context)
-        except exception.NoNetworksFound:
-            # we don't care if no networks are found
-            pass
-
-        for network in networks:
-            host = network['host']
-            if not host:
-                # return so worker will only grab 1 (to help scale flatter)
-                return self.set_network_host(context, network['id'])
-
     def _get_networks_for_instance(self, context, instance_id, project_id,
                                    requested_networks=None):
-=======
-    def _get_networks_for_instance(self, context, instance_id, project_id):
->>>>>>> 26ae789a
         """Determine & return which networks an instance should connect to."""
         # TODO(tr3buchet) maybe this needs to be updated in the future if
         #                 there is a better way to determine which networks
@@ -435,25 +408,15 @@
         admin_context = context.elevated()
         LOG.debug(_("network allocations for instance %s"), instance_id,
                                                             context=context)
-<<<<<<< HEAD
         networks = self._get_networks_for_instance(admin_context,
                                                    instance_id,
                                                    project_id,
-                                                   requested_networks)
+                                                   requested_networks=requested_networks)
         self._allocate_mac_addresses(context, instance_id, networks)
         self._allocate_fixed_ips(admin_context, instance_id,
-                                 networks, vpn=vpn,
+                                 host, networks, vpn=vpn,
                                  requested_networks=requested_networks)
-        return self.get_instance_nw_info(context, instance_id, type_id)
-=======
-        networks = self._get_networks_for_instance(admin_context, instance_id,
-                                                                  project_id)
-        LOG.warn(networks)
-        self._allocate_mac_addresses(context, instance_id, networks)
-        self._allocate_fixed_ips(admin_context, instance_id, host, networks,
-                                 vpn=vpn)
         return self.get_instance_nw_info(context, instance_id, type_id, host)
->>>>>>> 26ae789a
 
     def deallocate_for_instance(self, context, **kwargs):
         """Handles deallocating various network resources for an instance.
@@ -588,11 +551,10 @@
         #             with a network, or a cluster of computes with a network
         #             and use that network here with a method like
         #             network_get_by_compute_host
-        address = kwargs.get('address', None)
         address = self.db.fixed_ip_associate_by_address(context.elevated(),
                                                   network['id'],
                                                   instance_id,
-                                                  address)
+                                                  kwargs.get('address', None))
         vif = self.db.virtual_interface_get_by_instance_and_network(context,
                                                                 instance_id,
                                                                 network['id'])
@@ -873,29 +835,6 @@
         """
         networks = db.network_get_all_by_instance(context, instance_id)
         for network in networks:
-<<<<<<< HEAD
-            self.driver.ensure_bridge(network['bridge'],
-                                      network['bridge_interface'])
-
-    def allocate_fixed_ip(self, context, instance_id, network, **kwargs):
-        """Allocate flat_network fixed_ip, then setup dhcp for this network."""
-        address = super(FlatDHCPManager, self).allocate_fixed_ip(context,
-                                                                 instance_id,
-                                                                 network,
-                                                                 **kwargs)
-        if not FLAGS.fake_network:
-            self.driver.update_dhcp(context, network['id'])
-
-    def _on_set_network_host(self, context, network_id):
-        """Called when this host becomes the host for a project."""
-        net = {}
-        net['dhcp_start'] = FLAGS.flat_network_dhcp_start
-        self.db.network_update(context, network_id, net)
-        network = db.network_get(context, network_id)
-        self.driver.ensure_bridge(network['bridge'],
-                                  network['bridge_interface'],
-                                  network)
-=======
             if not network['multi_host']:
                 self.driver.ensure_bridge(network['bridge'],
                                           network['bridge_interface'])
@@ -906,7 +845,6 @@
         self.driver.ensure_bridge(network_ref['bridge'],
                                   network_ref['bridge_interface'],
                                   network_ref)
->>>>>>> 26ae789a
         if not FLAGS.fake_network:
             self.driver.update_dhcp(context, network_ref)
             if(FLAGS.use_ipv6):
@@ -985,18 +923,12 @@
                                    requested_networks=None):
         """Determine which networks an instance should connect to."""
         # get networks associated with project
-<<<<<<< HEAD
         if requested_networks is not None and len(requested_networks) != 0:
             networks = self.db.project_get_requested_networks(context,
                                                     requested_networks)
         else:
             networks = self.db.project_get_networks(context, project_id)
-
-        # return only networks which have host set
-        return [network for network in networks if network['host']]
-=======
-        return self.db.project_get_networks(context, project_id)
->>>>>>> 26ae789a
+        return networks;
 
     def create_networks(self, context, **kwargs):
         """Create networks based on parameters."""
