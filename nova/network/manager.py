--- conflicted
+++ resolved
@@ -85,15 +85,7 @@
     def set_network_host(self, context, network_id):
         """Safely sets the host of the network"""
         logging.debug("setting network host")
-<<<<<<< HEAD
-        network_ref = self.db.project_get_network(context, project_id)
-        # TODO(vish): can we minimize db access by just getting the
-        #             id here instead of the ref?
-        network_id = network_ref['id']
         host = self.db.network_set_host(context,
-=======
-        host = self.db.network_set_host(None,
->>>>>>> 134b846d
                                         network_id,
                                         self.host)
         self._on_set_network_host(context, network_id)
@@ -231,18 +223,13 @@
 
     def allocate_fixed_ip(self, context, instance_id, *args, **kwargs):
         """Gets a fixed ip from the pool"""
-<<<<<<< HEAD
-        network_ref = self.db.project_get_network(context, context.project.id)
-        address = self.db.fixed_ip_associate_pool(context.admin(),
-=======
         # TODO(vish): when this is called by compute, we can associate compute
         #             with a network, or a cluster of computes with a network
         #             and use that network here with a method like
         #             network_get_by_compute_host
-        network_ref = self.db.network_get_by_bridge(None,
+        network_ref = self.db.network_get_by_bridge(context,
                                                     FLAGS.flat_network_bridge)
-        address = self.db.fixed_ip_associate_pool(None,
->>>>>>> 134b846d
+        address = self.db.fixed_ip_associate_pool(context.admin(),
                                                   network_ref['id'],
                                                   instance_id)
         self.db.fixed_ip_update(context, address, {'allocated': True})
