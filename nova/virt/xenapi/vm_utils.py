--- conflicted
+++ resolved
@@ -374,27 +374,26 @@
                                 image_type):
         LOG.debug(_("Asking xapi to fetch vhd image %(image)s")
                     % locals())
-<<<<<<< HEAD
         try:
             sr_ref = safe_find_sr(session)
 
-            # NOTE(sirp): The Glance plugin runs under Python 2.4 which
-            # does not have the `uuid` module. To work around this, we
-            # generate the uuids here (under Python 2.6+) and pass them
-            # as arguments
+            # NOTE(sirp): The Glance plugin runs under Python 2.4
+            # which does not have the `uuid` module. To work around this,
+            # we generate the uuids here (under Python 2.6+) and
+            # pass them as arguments
             uuid_stack = [str(uuid.uuid4()) for i in xrange(2)]
 
             params = {'image_id': image,
                       'glance_host': FLAGS.glance_host,
                       'glance_port': FLAGS.glance_port,
                       'uuid_stack': uuid_stack,
-                      'sr_path': get_sr_path(session)}
+                      'sr_path': cls.get_sr_path(session)}
 
             kwargs = {'params': pickle.dumps(params)}
             task = session.async_call_plugin('glance', 'download_vhd', kwargs)
             vdi_uuid = session.wait_for_task(task, instance_id)
 
-            scan_sr(session, instance_id, sr_ref)
+            cls.scan_sr(session, instance_id, sr_ref)
 
             # Set the name-label to ease debugging
             vdi_ref = session.get_xenapi().VDI.get_by_uuid(vdi_uuid)
@@ -411,36 +410,6 @@
             except:
                 pass  # ignore failures in retrieving VDI
             raise e
-=======
-
-        sr_ref = safe_find_sr(session)
-
-        # NOTE(sirp): The Glance plugin runs under Python 2.4 which does not
-        # have the `uuid` module. To work around this, we generate the uuids
-        # here (under Python 2.6+) and pass them as arguments
-        uuid_stack = [str(uuid.uuid4()) for i in xrange(2)]
-
-        params = {'image_id': image,
-                  'glance_host': FLAGS.glance_host,
-                  'glance_port': FLAGS.glance_port,
-                  'uuid_stack': uuid_stack,
-                  'sr_path': cls.get_sr_path(session)}
-
-        kwargs = {'params': pickle.dumps(params)}
-        task = session.async_call_plugin('glance', 'download_vhd', kwargs)
-        vdi_uuid = session.wait_for_task(task, instance_id)
-
-        cls.scan_sr(session, instance_id, sr_ref)
-
-        # Set the name-label to ease debugging
-        vdi_ref = session.get_xenapi().VDI.get_by_uuid(vdi_uuid)
-        name_label = get_name_label_for_image(image)
-        session.get_xenapi().VDI.set_name_label(vdi_ref, name_label)
-
-        LOG.debug(_("xapi 'download_vhd' returned VDI UUID %(vdi_uuid)s")
-                  % locals())
-        return vdi_uuid
->>>>>>> f42fda85
 
     @classmethod
     def _fetch_image_glance_disk(cls, session, instance_id, image, access,
@@ -473,7 +442,6 @@
 
             name_label = get_name_label_for_image(image)
             vdi = cls.create_vdi(session, sr_ref, name_label, vdi_size, False)
-
             with_vdi_attached_here(session, vdi, False,
                                    lambda dev:
                                    _stream_disk(dev, image_type,
@@ -529,20 +497,12 @@
                         "%(image_id)s, instance %(instance_id)s") % locals())
 
         def determine_from_glance():
-<<<<<<< HEAD
-            glance_type2nova_type = {'machine': ImageType.DISK,
-                                     'raw': ImageType.DISK_RAW,
-                                     'vhd': ImageType.DISK_VHD,
-                                     'kernel': ImageType.KERNEL,
-                                     'ramdisk': ImageType.RAMDISK}
-=======
-            glance_disk_format2nova_type = {
-                'ami': ImageType.DISK,
-                'aki': ImageType.KERNEL_RAMDISK,
-                'ari': ImageType.KERNEL_RAMDISK,
-                'raw': ImageType.DISK_RAW,
-                'vhd': ImageType.DISK_VHD}
->>>>>>> f42fda85
+            glance_disk_format2nova_type = {'ami': ImageType.DISK,
+                                            'raw': ImageType.DISK_RAW,
+                                            'vhd': ImageType.DISK_VHD,
+                                            'aki': ImageType.KERNEL,
+                                            'ari': ImageType.RAMDISK}
+
             client = glance.client.Client(FLAGS.glance_host, FLAGS.glance_port)
             meta = client.get_image_meta(instance.image_id)
             disk_format = meta['disk_format']
