--- conflicted
+++ resolved
@@ -115,11 +115,11 @@
         return (vdi_uuid, disk_image_type)
 
     def spawn(self, instance, network_info=None):
-<<<<<<< HEAD
         try:
             vdi_uuid = disk_image_type = None
-            (vdi_uuid, disk_image_type) = self.create_disk(instance)
-            self._spawn_with_disk(instance, vdi_uuid, network_info)
+            (vdi_uuid, disk_image_type) = self._create_disk(instance)
+            vm_ref = self._create_vm(instance, vdi_uuid, network_info)
+            self._spawn(instance, vm_ref)
         except (self.XenAPI.Failure, OSError, IOError) as spawn_error:
 
             LOG.exception(_("instance %s: Failed to spawn"),
@@ -129,11 +129,6 @@
             self._handle_spawn_error(vdi_uuid, disk_image_type, spawn_error)
             #re-throw the error
             raise spawn_error
-=======
-        vdi_uuid = self._create_disk(instance)
-        vm_ref = self._create_vm(instance, vdi_uuid, network_info)
-        self._spawn(instance, vm_ref)
->>>>>>> 2434138b
 
     def _create_vm(self, instance, vdi_uuid, network_info=None):
         """Create VM instance"""
@@ -604,7 +599,24 @@
             except self.XenAPI.Failure, exc:
                 LOG.exception(exc)
 
-<<<<<<< HEAD
+    def _destroy_rescue_vdis(self, rescue_vm_ref):
+        """Destroys all VDIs associated with a rescued VM"""
+        vdi_refs = VMHelper.lookup_vm_vdis(self._session, rescue_vm_ref)
+        for vdi_ref in vdi_refs:
+            try:
+                self._session.call_xenapi("Async.VDI.destroy", vdi_ref)
+            except self.XenAPI.Failure:
+                continue
+
+    def _destroy_rescue_vbds(self, rescue_vm_ref):
+        """Destroys all VBDs tied to a rescue VM"""
+        vbd_refs = self._session.get_xenapi().VM.get_VBDs(rescue_vm_ref)
+        for vbd_ref in vbd_refs:
+            vbd_rec = self._session.get_xenapi().VBD.get_record(vbd_ref)
+            if vbd_rec["userdevice"] == "1":  # primary VBD is always 1
+                VMHelper.unplug_vbd(self._session, vbd_ref)
+                VMHelper.destroy_vbd(self._session, vbd_ref)
+
     def _destroy_kernel_ramdisk_plugin_call(self, kernel, ramdisk):
         args = {}
         if kernel:
@@ -614,25 +626,6 @@
         task = self._session.async_call_plugin(
             'glance', 'remove_kernel_ramdisk', args)
         self._session.wait_for_task(task)
-=======
-    def _destroy_rescue_vdis(self, rescue_vm_ref):
-        """Destroys all VDIs associated with a rescued VM"""
-        vdi_refs = VMHelper.lookup_vm_vdis(self._session, rescue_vm_ref)
-        for vdi_ref in vdi_refs:
-            try:
-                self._session.call_xenapi("Async.VDI.destroy", vdi_ref)
-            except self.XenAPI.Failure:
-                continue
-
-    def _destroy_rescue_vbds(self, rescue_vm_ref):
-        """Destroys all VBDs tied to a rescue VM"""
-        vbd_refs = self._session.get_xenapi().VM.get_VBDs(rescue_vm_ref)
-        for vbd_ref in vbd_refs:
-            vbd_rec = self._session.get_xenapi().VBD.get_record(vbd_ref)
-            if vbd_rec["userdevice"] == "1":  # primary VBD is always 1
-                VMHelper.unplug_vbd(self._session, vbd_ref)
-                VMHelper.destroy_vbd(self._session, vbd_ref)
->>>>>>> 2434138b
 
     def _destroy_kernel_ramdisk(self, instance, vm_ref):
         """
