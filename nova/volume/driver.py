--- conflicted
+++ resolved
@@ -135,13 +135,9 @@
 
     def create_volume_from_snapshot(self, volume, snapshot):
         """Creates a volume from a snapshot."""
-<<<<<<< HEAD
-        raise NotImplementedError()
-=======
         self._create_volume(volume['name'], self._sizestr(volume['size']))
         self._copy_volume(self.local_path(snapshot), self.local_path(volume),
                           snapshot['volume_size'])
->>>>>>> c5dbee81
 
     def delete_volume(self, volume):
         """Deletes a logical volume."""
@@ -155,17 +151,11 @@
                                  '-C', '-o', 'Attr',
                                  '%s/%s' % (FLAGS.volume_group,
                                             volume['name']))
-<<<<<<< HEAD
         # fake_execute returns None resulting unit test error
         if out:
             out = out.strip()
             if (out[0] == 'o') or (out[0] == 'O'):
                 raise exception.VolumeIsBusy(volume_name=volume['name'])
-=======
-        out = out.strip()
-        if (out[0] == 'o') or (out[0] == 'O'):
-            raise exception.VolumeIsBusy(volume_name=volume['name'])
->>>>>>> c5dbee81
                 
         self._delete_volume(volume, volume['size'])
 
